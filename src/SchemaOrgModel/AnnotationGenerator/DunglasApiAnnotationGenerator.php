--- conflicted
+++ resolved
@@ -35,11 +35,7 @@
      */
     public function generateFieldAnnotations($className, $fieldName)
     {
-<<<<<<< HEAD
-        return 'id' === $fieldName ? [] : [sprintf('@Iri("https://schema.org/%s")', $fieldName)];
-=======
         return $this->classes[$className]['fields'][$fieldName]['isCustom'] ? [] : [sprintf('@Iri("https://schema.org/%s")', $fieldName)];
->>>>>>> 481c8ff3
     }
 
     /**
